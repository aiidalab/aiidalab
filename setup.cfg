--- conflicted
+++ resolved
@@ -61,11 +61,6 @@
     sphinx-panels~=0.6.0
     sphinxcontrib-contentui
     sphinxcontrib-details-directive;python_version>='3.0'
-<<<<<<< HEAD
-tests =
-    pytest==7.2.1
-=======
->>>>>>> 08d144a2
 
 [flake8]
 ignore =
