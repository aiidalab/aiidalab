"""Helpful utilities for the AiiDAlab tools."""
from __future__ import annotations

import json
import logging
import subprocess
import sys
import time
from collections import defaultdict
from dataclasses import asdict
from functools import wraps
from pathlib import Path
from subprocess import run
from threading import Lock
from typing import Any
from urllib.parse import urlsplit, urlunsplit

import requests
from cachetools import TTLCache, cached
from packaging.requirements import Requirement
from packaging.utils import NormalizedName, canonicalize_name

from .config import AIIDALAB_REGISTRY
from .environment import Environment
from .fetch import fetch_from_url
from .metadata import Metadata

logger = logging.getLogger(__name__)
FIND_INSTALLED_PACKAGES_CACHE = TTLCache(maxsize=32, ttl=60)  # type: ignore

# Warning: try-except is a fix for Quantum Mobile release v19.03.0 where
# requests_cache is not installed.
try:
    import requests_cache
except ImportError:
    logger.warning(
        "The requests_cache package is missing.  Requests made to the app "
        "registry will not be cached!"
    )
else:
    # Install global cache for all requests.

    # The cache file is placed within the user home directory.
    cache_file = Path.home().joinpath(".cache", "requests", "cache")
    cache_file.parent.mkdir(parents=True, exist_ok=True)

    # The cache is configured to avoid spamming the index server with requests
    # that are made in rapid succession and also serves as a fallback in case
    # that the index server is not reachable.
    requests_cache.install_cache(
        cache_name=str(cache_file),
        backend="sqlite",
        expire_after=60,  # seconds
        old_data_on_error=True,
    )


def load_app_registry_index():  # type: ignore
    """Load apps' information from the AiiDAlab registry."""
    try:
        return requests.get(f"{AIIDALAB_REGISTRY}/apps_index.json").json()
    except (ValueError, requests.ConnectionError) as error:
        raise RuntimeError(f"Unable to load registry index: '{error}'")


def load_app_registry_entry(app_id: str):  # type: ignore
    """Load registry enty for app with app_id."""
    try:
        return requests.get(f"{AIIDALAB_REGISTRY}/apps/{app_id}.json").json()
    except (ValueError, requests.ConnectionError):
        logger.debug(f"Unable to load registry entry for app with id '{app_id}'.")
        return None


class PEP508CompliantUrl(str):
    """Represents a PEP 508 compliant URL."""

    pass


def parse_app_repo(
    url: str, metadata_fallback: dict[str, Any] | None = None
) -> dict[str, Any] | None:
    """Parse an app repo for metadata and other information.

    Use this function to parse a local or remote app repository for the app
    metadata and environment specification.

    Examples:

    For a local app repository, provide the absolute or relative path:

        url="/path/to/aiidalab-hello-world"

    For a remote app repository, provide a PEP 508 compliant URL, for example:

        url="git+https://github.com/aiidalab/aiidalab-hello-world.git@v1.0.0"
    """
    with fetch_from_url(url) as repo:
        try:
            metadata = asdict(Metadata.parse(repo))
        except TypeError as error:
            logger.debug(f"Failed to parse metadata for '{url}': {error}")
            metadata = metadata_fallback  # type: ignore

        return {
            "metadata": metadata,
            "environment": asdict(Environment.scan(repo)),
        }


class throttled:  # pylint: disable=invalid-name
    """Decorator to throttle calls to a function to a specified rate.

    The throttle is specific to the first argument of the wrapped
    function. That means for class methods it is specific to each
    instance.

    Adapted from: https://gist.github.com/gregburek/1441055

    """

    def __init__(self, calls_per_second: int = 1):
        self.calls_per_second = calls_per_second
        self.last_start = defaultdict(lambda: -1)  # type: ignore
        self.locks = defaultdict(Lock)  # type: ignore

    def __call__(self, func):  # type: ignore
        """Return decorator function."""

        @wraps(func)
        def wrapped(instance, *args, **kwargs):  # type: ignore
            if self.last_start[hash(instance)] >= 0:
                elapsed = time.perf_counter() - self.last_start[hash(instance)]
                to_wait = 1.0 / self.calls_per_second - elapsed
                if to_wait > 0:
                    locked = self.locks[hash(instance)].acquire(blocking=False)
                    if locked:
                        try:
                            time.sleep(to_wait)
                        finally:
                            self.locks[hash(instance)].release()
                    else:
                        return None  # drop

            self.last_start[hash(instance)] = time.perf_counter()
            return func(instance, *args, **kwargs)

        return wrapped


class Package:
    """Helper class to check whether a given package fulfills a requirement."""

<<<<<<< HEAD
    def __init__(self, name: str, version: None | str = None):
=======
    def __init__(self, name: str, version: str = None):
>>>>>>> f5cbaa39
        """If version is None, means not confinement for the version therefore
        the package always fulfill."""
        self._name = name  # underscore to avoid name clash with property canonical_name
        self.version = version

<<<<<<< HEAD
    def __repr__(self) -> str:
        return f"{type(self).__name__}({self.canonical_name}, {self.version})"
=======
    def __repr__(self):
        return f"{type(self).__name__}({self.canonical_name}, {self.version})"

    def __str__(self) -> str:
        return f"{self.canonical_name}=={self.version}"

    @property
    def canonical_name(self):
        """Return the cananicalized name of the package."""
        return canonicalize_name(self._name)
>>>>>>> f5cbaa39

    def __str__(self) -> str:
        return f"{self.canonical_name}=={self.version}"

    @property
    def canonical_name(self) -> NormalizedName:
        """Return the cananicalized name of the package."""
        return canonicalize_name(self._name)

    def fulfills(self, requirement: Requirement) -> bool:
        """Returns True if this entry fullfills the requirement."""
        return self.canonical_name == canonicalize_name(requirement.name) and (
            self.version in requirement.specifier or self.version is None
        )


@cached(cache=FIND_INSTALLED_PACKAGES_CACHE)
def find_installed_packages(python_bin: str | None = None) -> dict[str, Package]:
    """Return all currently installed packages."""
    output = _pip_list(python_bin)
    return {
        canonicalize_name(package["name"]): Package(
            name=canonicalize_name(package["name"]), version=package["version"]
        )
        for package in json.loads(output)
    }


def _pip_list(python_bin: str | None = None) -> str:
    """Return all currently installed packages."""
    output = _pip_list(python_bin)
    return {
        canonicalize_name(package["name"]): Package(
            name=canonicalize_name(package["name"]), version=package["version"]
        )
        for package in output
    }


def _pip_list(python_bin=None):
    """Return all currently installed packages."""
    if python_bin is None:
        python_bin = sys.executable
    output = run(
        [python_bin, "-m", "pip", "list", "--format=json"],
        encoding="utf-8",
        capture_output=True,
    ).stdout

<<<<<<< HEAD
    return output


def get_package_by_name(packages: dict[str, Package], name: str) -> Package | None:
=======
    return json.loads(output)


def get_package_by_name(packages: list[Package], name: str) -> Package | None:
>>>>>>> f5cbaa39
    """Return the package with the given name from the list of packages.
    The name can be the canonicalized name or the requirement name which may not canonicalized.
    We try to convert the name to the canonicalized in both side and compare them.

    For example, the requirement name is 'jupyter-client' and the package name is 'jupyter_client'.
    The implementation of this method is inspired by https://github.com/pypa/pip/pull/8054
    """
    for package in packages.values():
        if package.canonical_name == canonicalize_name(name):
            return package
    return None


def split_git_url(git_url):  # type: ignore
    """Split the base url and the ref pointer of a git url.

    For example: git+https://example.com/app.git@v1 is split into and returned
    as tuple: (git+https://example.com/app.git, v1)
    """

    parsed_url = urlsplit(git_url)
    if "@" in parsed_url.path:
        path, ref = parsed_url.path.rsplit("@", 1)
    else:
        path, ref = parsed_url.path, None
    return urlunsplit(parsed_url._replace(path=path)), ref


def this_or_only_subdir(path: Path) -> Path:
    members = list(path.iterdir())
    return members[0] if len(members) == 1 and members[0].is_dir() else path


def run_pip_install(*args, python_bin=sys.executable):  # type: ignore
    return subprocess.Popen(
        [python_bin, "-m", "pip", "install", "--user", *args],
        stdout=subprocess.PIPE,
        stderr=subprocess.STDOUT,
    )


def run_verdi_daemon_restart():  # type: ignore
    return subprocess.Popen(
        ["verdi", "daemon", "restart"],
        stdout=subprocess.PIPE,
        stderr=subprocess.STDOUT,
    )


def run_post_install_script(post_install_script_path):  # type: ignore
    return subprocess.Popen(
        f"./{post_install_script_path.resolve().stem}",
        cwd=post_install_script_path.resolve().parent,
        stdout=subprocess.DEVNULL,
        stderr=subprocess.STDOUT,
    )<|MERGE_RESOLUTION|>--- conflicted
+++ resolved
@@ -152,31 +152,14 @@
 class Package:
     """Helper class to check whether a given package fulfills a requirement."""
 
-<<<<<<< HEAD
-    def __init__(self, name: str, version: None | str = None):
-=======
-    def __init__(self, name: str, version: str = None):
->>>>>>> f5cbaa39
+    def __init__(self, name: str, version: str | None = None):
         """If version is None, means not confinement for the version therefore
         the package always fulfill."""
         self._name = name  # underscore to avoid name clash with property canonical_name
         self.version = version
 
-<<<<<<< HEAD
     def __repr__(self) -> str:
         return f"{type(self).__name__}({self.canonical_name}, {self.version})"
-=======
-    def __repr__(self):
-        return f"{type(self).__name__}({self.canonical_name}, {self.version})"
-
-    def __str__(self) -> str:
-        return f"{self.canonical_name}=={self.version}"
-
-    @property
-    def canonical_name(self):
-        """Return the cananicalized name of the package."""
-        return canonicalize_name(self._name)
->>>>>>> f5cbaa39
 
     def __str__(self) -> str:
         return f"{self.canonical_name}=={self.version}"
@@ -205,18 +188,7 @@
     }
 
 
-def _pip_list(python_bin: str | None = None) -> str:
-    """Return all currently installed packages."""
-    output = _pip_list(python_bin)
-    return {
-        canonicalize_name(package["name"]): Package(
-            name=canonicalize_name(package["name"]), version=package["version"]
-        )
-        for package in output
-    }
-
-
-def _pip_list(python_bin=None):
+def _pip_list(python_bin: str | None = None) -> Any:
     """Return all currently installed packages."""
     if python_bin is None:
         python_bin = sys.executable
@@ -226,17 +198,10 @@
         capture_output=True,
     ).stdout
 
-<<<<<<< HEAD
-    return output
+    return json.loads(output)
 
 
 def get_package_by_name(packages: dict[str, Package], name: str) -> Package | None:
-=======
-    return json.loads(output)
-
-
-def get_package_by_name(packages: list[Package], name: str) -> Package | None:
->>>>>>> f5cbaa39
     """Return the package with the given name from the list of packages.
     The name can be the canonicalized name or the requirement name which may not canonicalized.
     We try to convert the name to the canonicalized in both side and compare them.
