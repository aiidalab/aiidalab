"""Helpful utilities for the AiiDAlab tools."""
from __future__ import annotations

import json
import logging
import subprocess
import sys
import time
from collections import defaultdict
from dataclasses import asdict
from functools import wraps
from pathlib import Path
from subprocess import run
from threading import Lock
from typing import Any
from urllib.parse import urlsplit, urlunsplit

import requests
from cachetools import TTLCache, cached
from packaging.requirements import Requirement
from packaging.utils import NormalizedName, canonicalize_name

from .config import AIIDALAB_REGISTRY
from .environment import Environment
from .fetch import fetch_from_url
from .metadata import Metadata

logger = logging.getLogger(__name__)
FIND_INSTALLED_PACKAGES_CACHE = TTLCache(maxsize=32, ttl=60)  # type: ignore

# Warning: try-except is a fix for Quantum Mobile release v19.03.0 where
# requests_cache is not installed.
try:
    import requests_cache
except ImportError:
    logger.warning(
        "The requests_cache package is missing.  Requests made to the app "
        "registry will not be cached!"
    )
else:
    # Install global cache for all requests.

    # The cache file is placed within the user home directory.
    cache_file = Path.home().joinpath(".cache", "requests", "cache")
    cache_file.parent.mkdir(parents=True, exist_ok=True)

    # The cache is configured to avoid spamming the index server with requests
    # that are made in rapid succession and also serves as a fallback in case
    # that the index server is not reachable.
    requests_cache.install_cache(
        cache_name=str(cache_file),
        backend="sqlite",
        expire_after=60,  # seconds
        old_data_on_error=True,
    )


def load_app_registry_index():  # type: ignore
    """Load apps' information from the AiiDAlab registry."""
    try:
        return requests.get(f"{AIIDALAB_REGISTRY}/apps_index.json").json()
    except (ValueError, requests.ConnectionError) as error:
        raise RuntimeError(f"Unable to load registry index: '{error}'")


def load_app_registry_entry(app_id: str):  # type: ignore
    """Load registry enty for app with app_id."""
    try:
        return requests.get(f"{AIIDALAB_REGISTRY}/apps/{app_id}.json").json()
    except (ValueError, requests.ConnectionError):
        logger.debug(f"Unable to load registry entry for app with id '{app_id}'.")
        return None


class PEP508CompliantUrl(str):
    """Represents a PEP 508 compliant URL."""

    pass


def parse_app_repo(
    url: str, metadata_fallback: dict[str, Any] | None = None
) -> dict[str, Any] | None:
    """Parse an app repo for metadata and other information.

    Use this function to parse a local or remote app repository for the app
    metadata and environment specification.

    Examples:

    For a local app repository, provide the absolute or relative path:

        url="/path/to/aiidalab-hello-world"

    For a remote app repository, provide a PEP 508 compliant URL, for example:

        url="git+https://github.com/aiidalab/aiidalab-hello-world.git@v1.0.0"
    """
    with fetch_from_url(url) as repo:
        try:
            metadata = asdict(Metadata.parse(repo))
        except TypeError as error:
            logger.debug(f"Failed to parse metadata for '{url}': {error}")
            metadata = metadata_fallback  # type: ignore

        return {
            "metadata": metadata,
            "environment": asdict(Environment.scan(repo)),
        }


class throttled:  # pylint: disable=invalid-name
    """Decorator to throttle calls to a function to a specified rate.

    The throttle is specific to the first argument of the wrapped
    function. That means for class methods it is specific to each
    instance.

    Adapted from: https://gist.github.com/gregburek/1441055

    """

    def __init__(self, calls_per_second: int = 1):
        self.calls_per_second = calls_per_second
        self.last_start = defaultdict(lambda: -1)  # type: ignore
        self.locks = defaultdict(Lock)  # type: ignore

    def __call__(self, func):  # type: ignore
        """Return decorator function."""

        @wraps(func)
        def wrapped(instance, *args, **kwargs):  # type: ignore
            if self.last_start[hash(instance)] >= 0:
                elapsed = time.perf_counter() - self.last_start[hash(instance)]
                to_wait = 1.0 / self.calls_per_second - elapsed
                if to_wait > 0:
                    locked = self.locks[hash(instance)].acquire(blocking=False)
                    if locked:
                        try:
                            time.sleep(to_wait)
                        finally:
                            self.locks[hash(instance)].release()
                    else:
                        return None  # drop

            self.last_start[hash(instance)] = time.perf_counter()
            return func(instance, *args, **kwargs)

        return wrapped


class Package:
    """Helper class to check whether a given package fulfills a requirement."""

    def __init__(self, name: str, version: str | None = None):
        """If version is None, means not confinement for the version therefore
        the package always fulfill."""
        self._name = name  # underscore to avoid name clash with property canonical_name
        self.version = version

    def __repr__(self) -> str:
        return f"{type(self).__name__}({self.canonical_name}, {self.version})"

    def __str__(self) -> str:
        return f"{self.canonical_name}=={self.version}"

    @property
    def canonical_name(self) -> NormalizedName:
        """Return the cananicalized name of the package."""
        return canonicalize_name(self._name)

<<<<<<< HEAD
    def fulfills(self, requirement):
        """Returns True if this entry fulfills the requirement."""
=======
    def fulfills(self, requirement: Requirement) -> bool:
        """Returns True if this entry fullfills the requirement."""
>>>>>>> a13c1078
        return self.canonical_name == canonicalize_name(requirement.name) and (
            self.version in requirement.specifier or self.version is None
        )


@cached(cache=FIND_INSTALLED_PACKAGES_CACHE)
def find_installed_packages(python_bin: str | None = None) -> dict[str, Package]:
    """Return all currently installed packages."""
    output = _pip_list(python_bin)
    return {
        canonicalize_name(package["name"]): Package(
            name=canonicalize_name(package["name"]), version=package["version"]
        )
        for package in output
    }


def _pip_list(python_bin: str | None = None) -> Any:
    """Return all currently installed packages."""
    if python_bin is None:
        python_bin = sys.executable
    output = run(
        [python_bin, "-m", "pip", "list", "--format=json"],
        encoding="utf-8",
        capture_output=True,
    ).stdout

    return json.loads(output)


def get_package_by_name(packages: dict[str, Package], name: str) -> Package | None:
    """Return the package with the given name from the list of packages.
    The name can be the canonicalized name or the requirement name which may not canonicalized.
    We try to convert the name to the canonicalized in both side and compare them.

    For example, the requirement name is 'jupyter-client' and the package name is 'jupyter_client'.
    The implementation of this method is inspired by https://github.com/pypa/pip/pull/8054
    """
    for package in packages.values():
        if package.canonical_name == canonicalize_name(name):
            return package
    return None


def split_git_url(git_url):  # type: ignore
    """Split the base url and the ref pointer of a git url.

    For example: git+https://example.com/app.git@v1 is split into and returned
    as tuple: (git+https://example.com/app.git, v1)
    """

    parsed_url = urlsplit(git_url)
    if "@" in parsed_url.path:
        path, ref = parsed_url.path.rsplit("@", 1)
    else:
        path, ref = parsed_url.path, None
    return urlunsplit(parsed_url._replace(path=path)), ref


def this_or_only_subdir(path: Path) -> Path:
    members = list(path.iterdir())
    return members[0] if len(members) == 1 and members[0].is_dir() else path


def run_pip_install(*args, python_bin=sys.executable):  # type: ignore
    return subprocess.Popen(
        [python_bin, "-m", "pip", "install", "--user", *args],
        stdout=subprocess.PIPE,
        stderr=subprocess.STDOUT,
    )


<<<<<<< HEAD
def run_reentry_scan():
    return subprocess.Popen(
        ["reentry", "scan"],
        bufsize=1,
        stdout=subprocess.PIPE,
        stderr=subprocess.STDOUT,
    )


def run_verdi_daemon_restart():
=======
def run_verdi_daemon_restart():  # type: ignore
>>>>>>> a13c1078
    return subprocess.Popen(
        ["verdi", "daemon", "restart"],
        stdout=subprocess.PIPE,
        stderr=subprocess.STDOUT,
    )


def run_post_install_script(post_install_script_path):  # type: ignore
    return subprocess.Popen(
        f"./{post_install_script_path.resolve().stem}",
        cwd=post_install_script_path.resolve().parent,
        stdout=subprocess.DEVNULL,
        stderr=subprocess.STDOUT,
    )<|MERGE_RESOLUTION|>--- conflicted
+++ resolved
@@ -169,13 +169,8 @@
         """Return the cananicalized name of the package."""
         return canonicalize_name(self._name)
 
-<<<<<<< HEAD
-    def fulfills(self, requirement):
+    def fulfills(self, requirement: Requirement) -> bool:
         """Returns True if this entry fulfills the requirement."""
-=======
-    def fulfills(self, requirement: Requirement) -> bool:
-        """Returns True if this entry fullfills the requirement."""
->>>>>>> a13c1078
         return self.canonical_name == canonicalize_name(requirement.name) and (
             self.version in requirement.specifier or self.version is None
         )
@@ -248,8 +243,7 @@
     )
 
 
-<<<<<<< HEAD
-def run_reentry_scan():
+def run_reentry_scan():  # type: ignore
     return subprocess.Popen(
         ["reentry", "scan"],
         bufsize=1,
@@ -258,10 +252,7 @@
     )
 
 
-def run_verdi_daemon_restart():
-=======
 def run_verdi_daemon_restart():  # type: ignore
->>>>>>> a13c1078
     return subprocess.Popen(
         ["verdi", "daemon", "restart"],
         stdout=subprocess.PIPE,
