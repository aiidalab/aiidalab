"""Module to manage AiiDAlab apps."""

from __future__ import annotations

import errno
import io
import logging
import os
import shutil
import sys
import tarfile
import tempfile
import threading
from contextlib import contextmanager
from dataclasses import asdict, dataclass, field
from enum import Enum, Flag, auto
from itertools import repeat
from pathlib import Path
from subprocess import CalledProcessError
from threading import Thread
from time import sleep
from urllib.parse import urldefrag, urlsplit, urlunsplit
from uuid import uuid4

import requests
import traitlets
from dulwich.errors import NotGitRepository
from packaging.requirements import Requirement
from packaging.version import parse
from watchdog.events import FileSystemEventHandler
from watchdog.observers import Observer
from watchdog.observers.polling import PollingObserver

from aiidalab.utils import (
    FIND_INSTALLED_PACKAGES_CACHE,
    Package,
    PEP508CompliantUrl,
    find_installed_packages,
    get_package_by_name,
    load_app_registry_entry,
    load_app_registry_index,
    run_pip_install,
    run_post_install_script,
    run_verdi_daemon_restart,
    split_git_url,
    this_or_only_subdir,
    throttled,
)

from .config import AIIDALAB_APPS
from .environment import Environment
from .git_util import GitManagedAppRepo as Repo
from .git_util import git_clone
from .metadata import Metadata

logger = logging.getLogger(__name__)

_CORE_PACKAGES = [Package("aiida-core"), Package("jupyter-client")]


# A version is usually of type str, but it can also be a value
# of this Enum to indicate special app states in which the
# version cannot be determined, e.g., because the app is in a
# detached state, or because the app is not installed at all.
class AppVersion(Enum):
    UNKNOWN = auto()
    NOT_INSTALLED = auto()


class AppRemoteUpdateStatus(Flag):
    NOT_REGISTERED = auto()
    UP_TO_DATE = auto()
    UPDATE_AVAILABLE = auto()
    CANNOT_REACH_REGISTRY = auto()
    DETACHED = auto()


@dataclass
class _AiidaLabApp:
    metadata: dict
    name: str
    path: Path
    releases: dict = field(default_factory=dict)

    @classmethod
    def from_registry_entry(cls, path, registry_entry):
        return cls(
            path=path,
            **{
                key: value
                for key, value in registry_entry.items()
                if key in ("metadata", "name", "releases")
            },
        )

    @classmethod
    def _registry_entry_from_path(cls, path):
        try:
            return {
                "name": path.stem,
                "metadata": asdict(Metadata.parse(path)),
                "releases": None,
            }
        except (TypeError, ValueError):
            logger.debug(f"Unable to parse metadata from '{path}'")
            return {
                "name": path.stem,
                "metadata": dict(title=path.stem, description=""),
                "releases": None,
            }

    @classmethod
    def from_id(cls, app_id, registry_entry=None, apps_path=None):
        if apps_path is None:
            apps_path = AIIDALAB_APPS

        app_path = Path(apps_path).joinpath(app_id)

        if registry_entry is None:
            local_registry_entry = cls._registry_entry_from_path(app_path)
            remote_registry_entry = load_app_registry_entry(app_id)
            registry_entry = remote_registry_entry or local_registry_entry

        return cls.from_registry_entry(path=app_path, registry_entry=registry_entry)

    @property
    def is_registered(self):
        try:
            app_registry_index = load_app_registry_index()
        except RuntimeError as error:
            logger.warning(str(error))
            return None
        else:
            return self.name in app_registry_index["apps"]

    @property
    def _repo(self):
        try:
            return Repo(str(self.path))
        except NotGitRepository:
            return None

    def installed_version(self):
        if self._repo and self.is_registered:
            if self.dirty():
                return AppVersion.UNKNOWN
            else:
                try:
                    head_commit = self._repo.head().decode()
                    versions_by_commit = {
                        split_git_url(release["url"])[1]: version
                        for version, release in self.releases.items()
                        if urlsplit(release["url"]).scheme.startswith("git+")
                    }
                    return versions_by_commit.get(
                        head_commit, self.metadata.get("version", AppVersion.UNKNOWN)
                    )
                except Exception as error:
                    logger.debug(
                        f"Encountered error while determining version: {error}"
                    )
                    return AppVersion.UNKNOWN
        elif self.path.exists():
            return self.metadata.get("version", AppVersion.UNKNOWN)
        return AppVersion.NOT_INSTALLED

    def available_versions(self, python_bin=None):
        """Return a list of available versions excluding the ones with core dependency conflicts."""
        if self.is_registered:
            for version in sorted(self.releases, key=parse, reverse=True):
                version_requirements = [
                    Requirement(r)
                    for r in (
                        self.releases[version]
                        .get("environment", {})
                        .get("python_requirements", [])
                    )
                ]
                if self._strict_dependencies_met(version_requirements, python_bin):
                    yield version

    def dirty(self):
        if self._repo:
            return self._repo.dirty()

    def is_installed(self):
        """The app is installed if the corresponding folder is present."""
        return self.path.exists()

    def remote_update_status(self, prereleases=False):
        """Determine the remote update satus.

        Arguments:
            prereleases (Bool):
                Set to True to include available preleases. Defaults to False.
        Returns:
            AppRemoteUpdateStatus
        """
        if self.is_installed():

            # Check whether app is registered.
            if self.is_registered is None:
                return AppRemoteUpdateStatus.CANNOT_REACH_REGISTRY

            if self.is_registered is False:
                return AppRemoteUpdateStatus.NOT_REGISTERED

            # Check whether the locally installed version is a registered release.
            installed_version = self.installed_version()
            if installed_version is AppVersion.UNKNOWN:
                return AppRemoteUpdateStatus.DETACHED

            # Check whether the locally installed version is the latest release.
            available_versions = [
                version
                for version in sorted(self.releases, key=parse, reverse=True)
                if prereleases or not parse(version).is_prerelease
            ]
            if len(available_versions) and installed_version != available_versions[0]:
                return AppRemoteUpdateStatus.UPDATE_AVAILABLE

            # App must be up-to-date.
            return AppRemoteUpdateStatus.UP_TO_DATE

        return AppRemoteUpdateStatus(0)  # app is not installed

    def _move_to_trash(self):
        trash_path = Path.home().joinpath(".trash", f"{self.name}-{uuid4()!s}")
        if self.path.exists():
            trash_path.parent.mkdir(parents=True, exist_ok=True)
            self.path.rename(trash_path)
            return trash_path

    def _restore_from(self, trash_path):
        self._move_to_trash()
        trash_path.rename(self.path)

    def uninstall(self):
        self._move_to_trash()

    def find_matching_releases(self, specifier, prereleases=None):
        matching_releases = list(
            specifier.filter(self.releases or [], prereleases=prereleases)
        )
        # Sort by intrinsic order (e.g. 1.1.0 -> 1.0.1 -> 1.0.0 and so on)
        matching_releases.sort(key=parse, reverse=True)
        return matching_releases

    @staticmethod
    def _strict_dependencies_met(requirements: list[Requirement], python_bin) -> bool:
        """Check whether the given requirements are compatible with the core dependencies of a package."""
        from packaging.utils import canonicalize_name

        packages = find_installed_packages(python_bin)
        # Too avoid subtle bugs, we canonicalize the names of the requirements.
        requirements_dict = {canonicalize_name(r.name): r for r in requirements}
        for core in _CORE_PACKAGES:
            installed_core_package = get_package_by_name(packages, core.canonical_name)
            if (
                core.canonical_name in requirements_dict
                and installed_core_package is not None
                and not installed_core_package.fulfills(
                    requirements_dict[core.canonical_name]
                )
            ):
                return False
        return True

    @staticmethod
    def _find_incompatibilities_python(requirements, python_bin):
        packages = find_installed_packages(python_bin)
        for requirement in map(Requirement, requirements):
            pkg = get_package_by_name(packages, requirement.name)
            if pkg is None:
                yield requirement
            elif not pkg.fulfills(requirement):
                yield requirement

    def find_incompatibilities(self, version, python_bin=None):
        if python_bin is None:
            python_bin = sys.executable

        if not self.is_registered:
            assert version == self.installed_version()
            environment = asdict(Environment.scan(self.path))
        else:
            environment = self.releases[version].get("environment", {})

        for key, spec in environment.items():
            if key == "python_requirements":
                yield from zip(
                    repeat("python"),
                    self._find_incompatibilities_python(spec, python_bin),
                )
            else:
                raise ValueError(f"Unknown eco-system '{key}'")

    def is_compatible(self, version, python_bin=None):
        return not any(self.find_incompatibilities(version, python_bin))

    def find_dependencies_to_install(self, version_to_install, python_bin=None):
        """Returns a list of dependencies that need to be installed.

        If an unsupported version of a dependency is installed, it will look
        something like: {installed=<Package...>, required=<Requirement(...)>}.

        If the dependency is not present at all, it will look something like:
        {installed=None, required=<Requirement(...)>}.
        """
        if python_bin is None:
            python_bin = sys.executable

        if not version_to_install:
            return []

        unmatched_dependencies = {
            dep[1].name: dep[1]
            for dep in self.find_incompatibilities(version_to_install, python_bin)
        }
        installed_packages = find_installed_packages(python_bin)
        return [
            {
                "installed": get_package_by_name(installed_packages, name),
                "required": requirement,
            }
            for name, requirement in unmatched_dependencies.items()
        ]

    def _install_dependencies(self, python_bin, stdout=None):
        """Try to install the app dependencies with pip (if specified)."""

        def _pip_install(*args, stdout):
            # The implementation of this function is taken and adapted from:
            # https://www.endpoint.com/blog/2015/01/getting-realtime-output-using-python/

            # Install package dependencies.
            process = run_pip_install(*args, python_bin=python_bin)
            for line in io.TextIOWrapper(process.stdout, encoding="utf-8"):
                stdout.write(line)
            process.wait()
            if process.returncode != 0:
                raise RuntimeError("Failed to install dependencies.")

            # Restarting the AiiDA daemon to import newly installed plugins.
            process = run_verdi_daemon_restart()
            for line in io.TextIOWrapper(process.stdout, encoding="utf-8"):
                stdout.write(line)
            process.wait()
            if process.returncode != 0:
                raise RuntimeError("Failed to restart verdi daemon.")

        for path in (self.path.joinpath(".aiidalab"), self.path):
            if path.exists():
                try:
                    if path.joinpath("setup.py").is_file():
                        _pip_install(str(path), stdout=stdout)
                    elif path.joinpath("requirements.txt").is_file():
                        _pip_install(
                            f"--requirement={path.joinpath('requirements.txt')}",
                            stdout=stdout,
                        )
                    else:
                        logger.warning(
                            f"Warning: App '{self.name}' does not declare any dependencies."
                        )
                    break
                except CalledProcessError:
                    raise RuntimeError("Failed to install dependencies.")

    def _post_install_triggers(self):
        """Run a post_install script.

        Typically used to execute additional commands after the app installation.
        """
        post_install_file = self.path.joinpath("post_install")
        if post_install_file.exists():
            logger.info(f"Running post_install script: {post_install_file}")
            # We do not track of the output for the execution of the
            # post_install script, because it may prevent intentional
            # detachment of child processes. For example, an app might trigger
            # a background process that is supposed to finish after the
            # installation is technically completed.
            process = run_post_install_script(post_install_file)
            process.wait()
            if process.returncode != 0:
                raise CalledProcessError(process.returncode, str(post_install_file))

    def _install_from_path(self, path):
        if path.is_dir():
            shutil.copytree(this_or_only_subdir(path), self.path)
        else:
            with tempfile.TemporaryDirectory() as tmp_dir:
                with tarfile.open(path) as tar_file:

                    def is_within_directory(directory, target):

                        abs_directory = os.path.abspath(directory)
                        abs_target = os.path.abspath(target)

                        prefix = os.path.commonprefix([abs_directory, abs_target])

                        return prefix == abs_directory

                    def safe_extract(
                        tar, path=".", members=None, *, numeric_owner=False
                    ):

                        for member in tar.getmembers():
                            member_path = os.path.join(path, member.name)
                            if not is_within_directory(path, member_path):
                                raise Exception("Attempted Path Traversal in Tar File")

                        tar.extractall(path, members, numeric_owner=numeric_owner)

                    safe_extract(tar_file, path=tmp_dir)
                    self._install_from_path(Path(tmp_dir))

    def _install_from_https(self, url):
        response = requests.get(url, stream=True)
        response.raise_for_status()
        content = response.content

        with tempfile.NamedTemporaryFile() as tmp_file:
            tmp_file.write(content)
            tmp_file.flush()
            self._install_from_path(Path(tmp_file.name))

    def _install_from_git_repository(self, git_url):
        if urldefrag(git_url).fragment:
            raise NotImplementedError(
                "Path specification via fragment not yet supported."
            )
        base_url, ref = split_git_url(git_url)
        git_clone(base_url, ref, self.path)

    def install(
        self,
        version=None,
        python_bin=None,
        install_dependencies=True,
        stdout=sys.stdout,
        prereleases=False,
        post_install_triggers=True,
    ):
        if version is None:
            try:
                version = [
                    version
                    for version in sorted(self.releases, key=parse)
                    if prereleases or not parse(version).is_prerelease
                ][-1]
            except IndexError:
                raise ValueError(f"No versions available for '{self}'.")
        if python_bin is None:
            python_bin = sys.executable

        if isinstance(version, PEP508CompliantUrl):
            url = version
        else:
            url = self.releases[version]["url"]

        trash_path = self._move_to_trash()

        split_url = urlsplit(url)
        try:
            if split_url.scheme in ("", "file"):
                self._install_from_path(Path(split_url.path))
            elif split_url.scheme == "https":
                self._install_from_https(url)
            elif split_url.scheme == "git+file":
                self._install_from_git_repository(
                    urlunsplit(split_url._replace(scheme="file"))
                )
            elif split_url.scheme == "git+https":
                self._install_from_git_repository(
                    urlunsplit(split_url._replace(scheme="https"))
                )
            else:
                raise NotImplementedError(
                    "Unsupported scheme: {split_url.scheme} ({url})"
                )

            # Install dependencies
            if install_dependencies:
                self._install_dependencies(python_bin, stdout=stdout)

            # Run post-installation triggers.
            if post_install_triggers:
                self._post_install_triggers()

        except RuntimeError as error:
            try:
                if trash_path is None:
                    # App, was not previously installed, just remove it.
                    logger.info("Removing partially installed app.")
                    self._move_to_trash()
                else:
                    # Attempt rollback to previous version.
                    logger.info("Performing rollback to previously installed version.")
                    self._restore_from(trash_path)
            except RuntimeError as error:
                logger.warning(f"Rollback failed due to error: {error}!")
            finally:
                raise RuntimeError(
                    f"Failed to install '{self.name}' (version={version}) at '{self.path}'"
                    f", due to error: {error}"
                )


class AppNotInstalledException(Exception):
    pass


class AiidaLabAppWatch:
    """Watch to monitor the app installation status.

    Create a watch instance to monitor the installation status of an
    AiiDAlab app. This is achieved by monitoring the app repository
    for existance and changes.

    Arguments:
        app (AiidaLabApp):
            The AiidaLab app to monitor.
    """

    class AppPathFileSystemEventHandler(FileSystemEventHandler):
        """Internal event handeler for app path file system events."""

        def __init__(self, app):
            self.app = app

        def on_any_event(self, event):
            """Refresh app for any event."""
            self.app.refresh_async()

    def __init__(self, app):
        self.app = app

        self._started = False
        self._monitor_thread = None
        self._observer = None

    def __repr__(self):
        return f"<{type(self).__name__}(app={self.app!r})>"

    def _start_observer(self):
        """Start the directory observer thread.

        The ._observer thread is controlled by the ._monitor_thread.
        """
        assert os.path.isdir(self.app.path)
        assert self._observer is None or not self._observer.is_alive()

        event_handler = self.AppPathFileSystemEventHandler(self.app)

        self._observer = Observer()
        self._observer.schedule(event_handler, self.app.path, recursive=True)
        try:
            self._observer.start()
        except OSError as error:
            if error.errno in (errno.ENOSPC, errno.EMFILE) and "inotify" in str(error):
                # We reached the inotify watch limit, using polling-based fallback observer.
                self._observer = PollingObserver()
                self._observer.schedule(event_handler, self.app.path, recursive=True)
                self._observer.start()
            else:  # reraise unrelated error
                raise error

    def _stop_observer(self):
        """Stop the directory observer thread.

        The ._observer thread is controlled by the ._monitor_thread.
        """
        assert self._observer is not None
        self._observer.stop()

    def start(self):
        """Watch the app repository for file system events.

        The app state is refreshed automatically for all events.
        """
        if self._started:
            raise RuntimeError(
                f"Instances of {type(self).__name__} can only be started once."
            )

        if self._monitor_thread is None:

            def check_path_exists_changed():
                is_dir = os.path.isdir(self.app.path)
                while not self._monitor_thread.stop_flag:
                    switched = is_dir != os.path.isdir(self.app.path)
                    if switched:
                        is_dir = not is_dir
                        self.app.refresh()

                    if is_dir:
                        if self._observer is None or not self._observer.is_alive():
                            self._start_observer()
                    elif self._observer and self._observer.is_alive():
                        self._stop_observer()

                    sleep(1)

                # stop-flag set, stopping observer...
                if self._observer:
                    self._observer.stop()

            self._monitor_thread = Thread(target=check_path_exists_changed)
            self._monitor_thread.stop_flag = False
            self._monitor_thread.start()

        self._started = True

    def stop(self):
        """Stop watching the app repository for file system events."""
        if self._monitor_thread is not None:
            self._monitor_thread.stop_flag = True

    def is_alive(self):
        """Return True if this watch is still alive."""
        return self._monitor_thread and self._monitor_thread.is_alive()

    def join(self, timeout=None):
        """Join the watch after stopping.

        This function will timeout if a timeout argument is provided. Use the
        is_alive() function to determien whether the watch was stopped within
        the given timout.
        """
        if self._monitor_thread is not None:
            self._monitor_thread.join(timeout=timeout)


class AiidaLabApp(traitlets.HasTraits):
    """Manage installation status of an AiiDAlab app.

    Arguments:

        name (str):
            Name of the Aiida lab app.
        app_data (dict):
            Dictionary containing the app metadata.
        aiidalab_apps_path (str):
            Path to directory at which the app is expected to be installed.
        watch (bool):
            If true (default), automatically watch the repository for changes.
    """

    path = traitlets.Unicode(allow_none=True).tag(readonly=True)
    install_info = traitlets.Unicode()

    available_versions = traitlets.List(traitlets.Unicode())
    installed_version = traitlets.Union(
        [traitlets.Unicode(), traitlets.UseEnum(AppVersion)]
    )  # installed_version is updated from _AiiDALabApp only
    version_to_install = traitlets.Unicode(allow_none=True)
    dependencies_to_install = traitlets.List()
    remote_update_status = traitlets.UseEnum(
        AppRemoteUpdateStatus, allow_none=True
    ).tag(readonly=True)
    has_prereleases = traitlets.Bool()
    include_prereleases = traitlets.Bool()

    busy = traitlets.Bool().tag(readonly=True)
    detached = traitlets.Bool(allow_none=True).tag(readonly=True)
    compatible = traitlets.Bool(allow_none=True).tag(readonly=True)
    compatibility_info = traitlets.Dict()

    def __init__(self, name, app_data, aiidalab_apps_path, watch=True):
        self._app = _AiidaLabApp.from_id(
            name, registry_entry=app_data, apps_path=aiidalab_apps_path
        )
        super().__init__()

        self.name = self._app.name

        self._busy_count = 0
        self._busy_count_lock = threading.Lock()

        try:
            self.logo = self._app.metadata["logo"]
        except KeyError:
            raise ValueError(f"Did not find logo in {self.name} metadata")
        try:
            self.categories = self._app.metadata["categories"]
        except KeyError:
            raise ValueError(f"Did not find categories in {self.name} metadata")

        self.is_installed = self._app.is_installed
        self.path = str(self._app.path)
        self.refresh_async()

        if watch:
            self._watch = AiidaLabAppWatch(self)
            self._watch.start()
        else:
            self._watch = None

    def __str__(self):
        return f"<AiidaLabApp name='{self._app.name}'>"

    @traitlets.default("include_prereleases")
    def _default_include_prereleases(self):
        "Provide default value for include_prereleases trait." ""
        return False

    @traitlets.observe("include_prereleases")
    def _observe_include_prereleases(self, change):
        if change["old"] != change["new"]:
            self.refresh()

    @traitlets.default("detached")
    def _default_detached(self):
        """Provide default value for detached traitlet."""
        if self.is_installed():
            return self._app.dirty() or self._installed_version() is AppVersion.UNKNOWN
        return None

    @traitlets.default("busy")
    def _default_busy(self):  # pylint: disable=no-self-use
        return False

    @traitlets.validate("version_to_install")
    def _validate_version_to_install(self, proposal):
        """Validate the version to install."""
        with self._show_busy():
            if proposal["value"] is None:
                return

            if proposal["value"] not in self.available_versions:
                raise traitlets.TraitError(
                    f"Version {proposal['value']} is not available for {self.name} app."
                )
            return proposal["value"]

    @traitlets.observe("version_to_install")
    def _observe_version_to_install(self, change):
        if change["old"] != change["new"]:
            self.refresh()

    @contextmanager
    def _show_busy(self):
        """Apply this decorator to indicate that the app is busy during execution."""
        # we need to use a lock here, because the busy trait is not thread-safe
        # we may use _show_busy in different threads, e.g. when installing and auto-status refresh
        with self._busy_count_lock:
            self._busy_count += 1
            self.set_trait("busy", True)

        try:
            yield
        finally:
            with self._busy_count_lock:
                self._busy_count -= 1

                if self._busy_count == 0:
                    self.set_trait("busy", False)

    def in_category(self, category):
        # One should test what happens if the category won't be defined.
        return category in self.categories

    def _has_git_repo(self):
        """Check if the app has a .git folder in it."""
        try:
            Repo(self.path)
            return True
        except NotGitRepository:
            return False

    def install_app(self, version=None, stdout=None):
        """Installing the app."""
        with self._show_busy():
            self._app.install(
                version=version, stdout=stdout, prereleases=self.include_prereleases
            )
            FIND_INSTALLED_PACKAGES_CACHE.clear()
            self.refresh()
            return self._installed_version()

    def update_app(self, _=None, stdout=None):
        """Perform app update."""
        with self._show_busy():
            # Installing with version=None automatically selects latest
            # available version.
            version = self.install_app(version=None, stdout=stdout)
            FIND_INSTALLED_PACKAGES_CACHE.clear()
            self.refresh()
            return version

    def uninstall_app(self, _=None):
        """Perfrom app uninstall."""
        # Perform uninstall process.
        with self._show_busy():
            self._app.uninstall()
            self.refresh()

    def _installed_version(self):
        """Determine the currently installed version."""
        return self._app.installed_version()

    @traitlets.default("compatible")
    def _default_compatible(self):  # pylint: disable=no-self-use
        return None

    def _is_compatible(self, app_version):
        """Determine whether the specified version is compatible."""
        try:
            incompatibilities = dict(
                self._app.find_incompatibilities(version=app_version)
            )
            self.compatibility_info = {
                app_version: [
                    f"({eco_system}) {requirement}"
                    for eco_system, requirement in incompatibilities.items()
                ]
            }

            return not any(incompatibilities)
        except KeyError:
            return None  # compatibility indetermined for given version

    def _remote_update_status(self):
        """Determine whether there are updates available.

        For this the app must be installed in a known version and there must be
        available (and compatible) versions.
        """
        installed_version = self._installed_version()
        if installed_version not in (AppVersion.UNKNOWN, AppVersion.NOT_INSTALLED):
            available_versions = list(self.available_versions)
            if len(available_versions):
                return self._installed_version() != available_versions[0]
        return False

    def _refresh_versions(self):
        self.installed_version = self._installed_version()
        self.include_prereleases = self.include_prereleases or (
            isinstance(self.installed_version, str)
            and parse(self.installed_version).is_prerelease
        )

        all_available_versions = list(self._app.available_versions())
        self.has_prereleases = any(
            parse(version).is_prerelease for version in all_available_versions
        )
        if self._app.is_registered:
            self.available_versions = [
                version
                for version in all_available_versions
                if self.include_prereleases or not parse(version).is_prerelease
            ]

<<<<<<< HEAD
    @throttled(interval=15)
    def _intermittent_refresh(self):
        """The intermittent refresh is called in a separated thread independently.
        It is used to scan and update the installed app information.
        For interactive use such as in the widget, use `refresh` method below."""
        self.refresh()

=======
    def _refresh_dependencies_to_install(self):
        self.dependencies_to_install = self._app.find_dependencies_to_install(
            self.version_to_install
        )

    @throttled(calls_per_second=1)
>>>>>>> f5cbaa39
    def refresh(self):
        """Refresh app state."""
        with self._show_busy():
            with self.hold_trait_notifications():
                self._refresh_versions()
                self._refresh_dependencies_to_install()
                self.set_trait(
                    "compatible", self._is_compatible(self.installed_version)
                )
                self.set_trait(
                    "remote_update_status",
                    self._app.remote_update_status(
                        prereleases=self.include_prereleases
                    ),
                )
                self.set_trait(
                    "detached",
                    (self.installed_version is AppVersion.UNKNOWN)
                    if (self._has_git_repo() and self._app.is_registered)
                    else None,
                )

    def refresh_async(self):
        """Asynchronized (non-blocking) refresh of the app state."""
        refresh_thread = Thread(target=self._intermittent_refresh)
        refresh_thread.start()

    @property
    def metadata(self):
        """Return metadata dictionary. Give the priority to the local copy (better for the developers)."""
        return self._app.metadata

    def _get_from_metadata(self, what):
        """Get information from metadata."""
        try:
            return f"{self._app.metadata[what]}"
        except KeyError:
            return f'Field "{what}" is not present in app metadata.'

    @property
    def authors(self):
        return self._get_from_metadata("authors")

    @property
    def description(self):
        return self._get_from_metadata("description")

    @property
    def title(self):
        return self._get_from_metadata("title")

    @property
    def url(self):
        """Provide explicit link to Git repository."""
        return self._get_from_metadata("external_url")

    @property
    def more(self):
        return f"""<a href=./single_app.ipynb?app={self.name}>Manage App</a>"""

    @property
    def _repo(self):
        """Returns Git repository."""
        if not self.is_installed():
            raise AppNotInstalledException("The app is not installed")
        return Repo(self.path)<|MERGE_RESOLUTION|>--- conflicted
+++ resolved
@@ -852,7 +852,6 @@
                 if self.include_prereleases or not parse(version).is_prerelease
             ]
 
-<<<<<<< HEAD
     @throttled(interval=15)
     def _intermittent_refresh(self):
         """The intermittent refresh is called in a separated thread independently.
@@ -860,14 +859,11 @@
         For interactive use such as in the widget, use `refresh` method below."""
         self.refresh()
 
-=======
     def _refresh_dependencies_to_install(self):
         self.dependencies_to_install = self._app.find_dependencies_to_install(
             self.version_to_install
         )
 
-    @throttled(calls_per_second=1)
->>>>>>> f5cbaa39
     def refresh(self):
         """Refresh app state."""
         with self._show_busy():
