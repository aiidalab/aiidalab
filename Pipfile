--- conflicted
+++ resolved
@@ -4,27 +4,6 @@
 verify_ssl = true
 
 [dev-packages]
-<<<<<<< HEAD
-ase = "~=3.17.0"
-
-[packages]
-aiida-ase = "~=1.0.1"
-aiida-codtools = "~=1.0.1"
-aiida-core = { extras = ['rest', 'atomic_tools'], version = "~=0.12.4" }
-aiida-cp2k = "~=0.10"
-aiida-fleur = "~=0.6.3"
-aiida-gudhi = "==0.1.0a3"
-aiida-nwchem = "~=1.0.2"
-aiida-phtools = "==0.1.0a1"
-aiida-quantumespresso = "~=2.1.0"
-aiida-raspa = "~=0.3.1"
-aiida-siesta = "~=0.9.10"
-aiida-vasp = "~=0.2.4"
-aiida-wannier90 = "~=1.0.0"
-aiida-yambo = "~=0.2.5"
-aiida-zeopp = "~=0.2.0"
-aiidalab-widgets-base = "==0.4.0b2"
-=======
 aiida-core = {extras = ['rest', 'atomic_tools'],version = "~=1.0.0b6"}
 aiida-cp2k = "~=1.0.0a2"
 aiida-qeq = "~=1.0.0a1"
@@ -44,28 +23,10 @@
 #aiida-wannier90 = "~=1.0.0"
 #aiida-yambo = "~=0.2.5"
 aiidalab-widgets-base = "~=1.0.0a4"
->>>>>>> 117b3e25
-appmode-aiidalab = "~=0.5.0"
-bokeh = "~=1.0.4"
-bqplot = "~=0.11.5"
-cookiecutter = "~=1.6.0"
-dulwich = "~=0.19.11"
-fileupload = "~=0.1.5"
-html5lib = "~=1.0.1"
-ipympl = "~=0.2.1"
-ipython = "<6.0"
-lxml = "~=4.3.2"
-nglview = "~=1.1.9"
-<<<<<<< HEAD
-pythreejs = "~=2.0.2"
-requests-cache = "~=0.4.13"
-tornado = "<5"
-=======
 notebook = "~=5.7.0"
 pip = "~=18.1"
 pythreejs = "~=2.0.2"
 requests-cache = "~=0.4.13"
->>>>>>> 117b3e25
 Markdown = "~=3.0.1"
 
 [requires]
