---
name: continuous-integration

on: [push, pull_request]

jobs:

    pre-commit:

        runs-on: ubuntu-latest

        steps:
            - uses: actions/checkout@v2
            - name: Set up Python 3.9
              uses: actions/setup-python@v2
              with:
                  python-version: 3.9
            - uses: pre-commit/action@v2.0.0

    test-package:
        runs-on: ubuntu-latest
        timeout-minutes: 10

        steps:

            - uses: actions/checkout@v2
              with:
                  fetch-depth: 0
                  submodules: true

            - uses: actions/setup-python@v2
              with:
                  python-version: 3.9

            - name: Install package
              run: |
<<<<<<< HEAD
                  pip install -e .[tests]
=======
                  pip install -e .[dev]
>>>>>>> 08d144a2
                  pip freeze

            - name: Run tests
              run: pytest -v<|MERGE_RESOLUTION|>--- conflicted
+++ resolved
@@ -34,11 +34,7 @@
 
             - name: Install package
               run: |
-<<<<<<< HEAD
-                  pip install -e .[tests]
-=======
                   pip install -e .[dev]
->>>>>>> 08d144a2
                   pip freeze
 
             - name: Run tests
